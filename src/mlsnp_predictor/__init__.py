<<<<<<< HEAD
=======
from . import machine_learning
>>>>>>> 2b14e7cf
from .playoff_predictor import MLSNPPlayoffPredictor
from .reg_season_predictor import MLSNPRegSeasonPredictor
from . import monte_carlo

__all__ = [
    'MLSNPPlayoffPredictor',
    'MLSNPRegSeasonPredictor',
    'machine_learning',
    'monte_carlo'
]<|MERGE_RESOLUTION|>--- conflicted
+++ resolved
@@ -1,10 +1,7 @@
-<<<<<<< HEAD
-=======
-from . import machine_learning
->>>>>>> 2b14e7cf
 from .playoff_predictor import MLSNPPlayoffPredictor
 from .reg_season_predictor import MLSNPRegSeasonPredictor
 from . import monte_carlo
+from . import machine_learning
 
 __all__ = [
     'MLSNPPlayoffPredictor',
